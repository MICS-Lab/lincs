--- conflicted
+++ resolved
@@ -130,26 +130,12 @@
             return static_cast<int>(numberWaiting) - static_cast<int>(data.size());
         }
 
-<<<<<<< HEAD
-        if(aware) {
-            _cv_wait.wait(lock, [&]{
-                return newWaintingProcess;
-            });
-        } else {
-            _cv_wait.wait(lock, [&]{
-                return std::max(0, static_cast<int>(numberWaiting) - static_cast<int>(data.size())) >= static_cast<int>(n);
-            });
-        }
-        newWaintingProcess = false;
-        return std::max(0, static_cast<int>(numberWaiting) - static_cast<int>(data.size()) );
-=======
         _cv_wait.wait(lock, [&]{
             return std::max(0, static_cast<int>(numberWaiting) - static_cast<int>(data.size())) >= n;
         });
 
         assert( std::max(0, static_cast<int>(numberWaiting) - static_cast<int>(data.size())) >= n );
         return static_cast<int>(numberWaiting) - static_cast<int>(data.size());
->>>>>>> 7b98b538
     }
 
 };
