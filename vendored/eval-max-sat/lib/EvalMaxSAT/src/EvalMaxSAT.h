--- conflicted
+++ resolved
@@ -684,22 +684,13 @@
 
 public:
 
-<<<<<<< HEAD
-    bool solve() {
+    bool solve() override {
         std::mt19937 rng((std::random_device()()));
 
-        // CONFIG
-        unsigned int nbSecondSolveMin = 20;
-        unsigned int timeOutForSecondSolve = 60;
-        // END CONFIG
-        
-=======
-    bool solve() override {
         mainChronoForSolve.tic();
         unsigned int nbSecondSolveMin = 20;      // TODO: Magic number
         unsigned int timeOutForSecondSolve = 60; // TODO: Magic number
 
->>>>>>> 7b98b538
         // Reinit CL
         CL_ConflictToMinimize.clear();
         CL_LitToUnrelax.clear();
@@ -854,25 +845,6 @@
                     MaLib::Chrono chronoForBreak;
                     unsigned int nbSecondSolve = 0;
 
-<<<<<<< HEAD
-                    MonPrint("\t\t\tMain Thread: Second solve...");
-                    while((nbSecondSolve < nbSecondSolveMin) || (chronoLastSolve.tac() >= chronoForBreak.tac())) {
-                        if(bestUnminimizedConflict.size() == 1)
-                            break;
-                        nbSecondSolve++;
-                        if(chronoForBreak.tacSec() > timeOutForSecondSolve)
-                            break;
-                        if(nbSecondSolve > 10000)
-                            break;
-
-                        std::shuffle(forSolve.begin(), forSolve.end(), rng);
-
-                        bool res = solver->solve(forSolve);
-                        assert(!res);
-
-                        if( bestUnminimizedConflict.size() > solver->sizeConflict() ) {
-                            bestUnminimizedConflict = solver->getConflict();
-=======
                     if(_assumption.size() > 100000) {
                         MonPrint("\t\t\tMain Thread: Skip second solve...");
                     } else {
@@ -889,7 +861,7 @@
                             if(nbSecondSolve > 10000)
                                 break;
 
-                            std::random_shuffle(forSolve.begin(), forSolve.end());
+                            std::shuffle(forSolve.begin(), forSolve.end(), rng);
 
                             bool res = solver->solve(forSolve);
                             assert(!res);
@@ -897,7 +869,6 @@
                             if( bestUnminimizedConflict.size() > solver->conflictSize() ) {
                                 bestUnminimizedConflict = solver->getConflict(forSolve);
                             }
->>>>>>> 7b98b538
                         }
                     }
 
@@ -1124,12 +1095,9 @@
 
 
     bool fullMinimize(VirtualSAT* solverForMinimize, std::set<int> &conflict, std::vector<int> &uselessLit, long timeRef) {
-<<<<<<< HEAD
         std::mt19937 rng((std::random_device()()));
 
-=======
         C_fullMinimize.pause(false);
->>>>>>> 7b98b538
         MaLib::Chrono chrono;
         bool minimum = true;
 
@@ -1572,12 +1540,8 @@
 };
 
 
-<<<<<<< HEAD
+
 inline EvalMaxSAT::~EvalMaxSAT() {
-=======
-
-EvalMaxSAT::~EvalMaxSAT() {
->>>>>>> 7b98b538
     CL_ConflictToMinimize.close();
     CL_LitToUnrelax.close();
     CL_LitToRelax.close();
